--- conflicted
+++ resolved
@@ -58,6 +58,8 @@
 
 Bugs
 ~~~~
+- Fix bugs with `mne.io.read_raw_persyst` where multiple ``Comments`` with the same name are allowed, and ``Comments`` with a "," character are now allowed (:gh:`8311` and :gh:`8806` **by new contributor** |Andres Rodriguez|_ and `Adam Li`_)
+
 - Fix zen mode and scalebar toggling for :meth:`raw.plot() <mne.io.Raw.plot>` when using the ``macosx`` matplotlib backend (:gh:`8688` by `Daniel McCloy`_)
 
 - Fix bug with :func:`mne.preprocessing.maxwell_filter` where the eSSS basis had to exactly match the good channels instead of being a superset (:gh:`8675` by `Eric Larson`_)
@@ -96,11 +98,7 @@
 
 - Fix bug with :ref:`mne make_scalp_surfaces` where ``--overwrite`` was not functional (:gh:`8800` by `Yu-Han Luo`_)
 
-<<<<<<< HEAD
-- Fix bugs with `mne.io.read_raw_persyst` where multiple ``Comments`` with the same name are allowed, and ``Comments`` with a "," character are now allowed (:gh:`8311` and :gh:`8806` by `Adam Li`_ and `Andres Rodriguez`_)
-=======
 - Fix bug with :func:`mne.viz.plot_topomap` when plotting gradiometers with a missing channel in a pair (:gh:`8817` by `Alex Gramfort`_)
->>>>>>> 7e867ce5
 
 API changes
 ~~~~~~~~~~~
