--- conflicted
+++ resolved
@@ -86,11 +86,9 @@
 
 - Reading and writing FIFF files whose filenames end with ``_meg.fif.gz``, ``_eeg.fif(.gz)``, and ``_ieeg.fif(.gz)`` doesn't emit a warning anymore; this improves interobaility with BIDS-formatted datasets (:gh:`8868` by `Richard Höchenberger`_)
 
-<<<<<<< HEAD
+- On macOS, we now set the environment variable ``QT_MAC_WANTS_LAYER`` to ``"1"`` if it hasn't been set explicitly by the user, in order to ensure that `~mne.SourceEstimate` plots work on macOS 11 with older versions of Qt and PyQt (:gh:`8959` by `Richard Höchenberger`_)
+
 - :func:`mne.time_frequency.EpochsTFR.average` now allows different ways of averaging, such as "median", or callable functions (:gh:`8879` by `Adam Li`_)
-=======
-- On macOS, we now set the environment variable ``QT_MAC_WANTS_LAYER`` to ``"1"`` if it hasn't been set explicitly by the user, in order to ensure that `~mne.SourceEstimate` plots work on macOS 11 with older versions of Qt and PyQt (:gh:`8959` by `Richard Höchenberger`_)
->>>>>>> 5ea4bda5
 
 Bugs
 ~~~~
